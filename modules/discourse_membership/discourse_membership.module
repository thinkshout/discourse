--- conflicted
+++ resolved
@@ -69,13 +69,8 @@
     $data = [
       'name' => $form_values['name'],
       'email' => $form_values['mail'],
-<<<<<<< HEAD
-      'password' => user_password(10),
+      'password' => \Drupal::service('password_generator')->generate(10),
       'username' => substr(preg_replace("/[^A-Za-z0-9_\-\.]/", '', $form_values['name']), 0, 20),
-=======
-      'password' => \Drupal::service('password_generator')->generate(10),
-      'username' => $form_values['name'],
->>>>>>> 17ac5059
       'active' => TRUE,
       'approved' => TRUE,
       'user_fields[1]' => TRUE,
@@ -182,13 +177,8 @@
     $data = [
       'name' => $user->getAccountName(),
       'email' => $user->getEmail(),
-<<<<<<< HEAD
-      'password' => user_password(10),
+      'password' => \Drupal::service('password_generator')->generate(10),
       'username' => substr(preg_replace("/[^A-Za-z0-9_\-\.]/", '', $user->getAccountName()), 0, 20),
-=======
-      'password' => \Drupal::service('password_generator')->generate(10),
-      'username' => $user->getAccountName(),
->>>>>>> 17ac5059
       'active' => TRUE,
       'approved' => TRUE,
       'user_fields[1]' => TRUE,
